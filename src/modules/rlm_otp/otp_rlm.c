/*
 * $Id$
 *
 *   This program is free software; you can redistribute it and/or modify
 *   it under the terms of the GNU General Public License as published by
 *   the Free Software Foundation; either version 2 of the License, or
 *   (at your option) any later version.
 *
 *   This program is distributed in the hope that it will be useful,
 *   but WITHOUT ANY WARRANTY; without even the implied warranty of
 *   MERCHANTABILITY or FITNESS FOR A PARTICULAR PURPOSE.  See the
 *   GNU General Public License for more details.
 *
 *   You should have received a copy of the GNU General Public License
 *   along with this program; if not, write to the Free Software
 *   Foundation, Inc., 59 Temple Place, Suite 330, Boston, MA  02111-1307  USA
 *
 * Copyright 2000,2001,2002  The FreeRADIUS server project
 * Copyright 2001,2002  Google, Inc.
 * Copyright 2005,2006 TRI-D Systems, Inc.
 */

static const char rcsid[] = "$Id$";

#include <freeradius-devel/autoconf.h>
#include <freeradius-devel/radiusd.h>
#include <freeradius-devel/modules.h>

#include "extern.h"
#include "otp.h"

#include <stdio.h>
#include <stdlib.h>
#include <string.h>
#include <sys/types.h>
#include <time.h>
#include <netinet/in.h>	/* htonl(), ntohl() */

<<<<<<< HEAD
#include "otp.h"
#ifdef FREERADIUS
#include <modules.h>
#endif

static const char rcsid[] = "$Id$";

=======
>>>>>>> e7e99e5f
/* Global data */
static unsigned char hmac_key[16];	/* to protect State attribute  */
static int ninstance = 0;		/* #instances, for global init */

/* A mapping of configuration file names to internal variables. */
static const CONF_PARSER module_config[] = {
  { "otpd_rp", PW_TYPE_STRING_PTR, offsetof(otp_option_t, otpd_rp),
    NULL, OTP_OTPD_RP },
  { "challenge_prompt", PW_TYPE_STRING_PTR,offsetof(otp_option_t, chal_prompt),
    NULL, OTP_CHALLENGE_PROMPT },
  { "challenge_length", PW_TYPE_INTEGER, offsetof(otp_option_t, challenge_len),
    NULL, "6" },
  { "challenge_delay", PW_TYPE_INTEGER, offsetof(otp_option_t, challenge_delay),
    NULL, "30" },
  { "allow_sync", PW_TYPE_BOOLEAN, offsetof(otp_option_t, allow_sync),
    NULL, "yes" },
  { "allow_async", PW_TYPE_BOOLEAN, offsetof(otp_option_t, allow_async),
    NULL, "no" },

  { "mschapv2_mppe", PW_TYPE_INTEGER,
    offsetof(otp_option_t, mschapv2_mppe_policy), NULL, "2" },
  { "mschapv2_mppe_bits", PW_TYPE_INTEGER,
    offsetof(otp_option_t, mschapv2_mppe_types), NULL, "2" },
  { "mschap_mppe", PW_TYPE_INTEGER,
    offsetof(otp_option_t, mschap_mppe_policy), NULL, "2" },
  { "mschap_mppe_bits", PW_TYPE_INTEGER,
    offsetof(otp_option_t, mschap_mppe_types), NULL, "2" },

  { NULL, -1, 0, NULL, NULL }		/* end the list */
};


/* per-instance initialization */
static int
otp_instantiate(CONF_SECTION *conf, void **instance)
{
  otp_option_t *opt;
  char *p;

  /* Set up a storage area for instance data. */
  opt = rad_malloc(sizeof(*opt));
  (void) memset(opt, 0, sizeof(*opt));

  /* If the configuration parameters can't be parsed, then fail. */
  if (cf_section_parse(conf, opt, module_config) < 0) {
    free(opt);
    return -1;
  }

  /* Onetime initialization. */
  if (!ninstance) {
    /* Generate a random key, used to protect the State attribute. */
    otp_get_random(hmac_key, sizeof(hmac_key));

    /* Initialize the passcode encoding/checking functions. */
    otp_pwe_init();

    /*
     * Don't do this again.
     * Only the main thread instantiates and detaches instances,
     * so this does not need mutex protection.
     */
    ninstance++;
  }

  /* Verify ranges for those vars that are limited. */
  if ((opt->challenge_len < 5) ||
      (opt->challenge_len > OTP_MAX_CHALLENGE_LEN)) {
    opt->challenge_len = 6;
    (void) radlog(L_ERR, "rlm_otp: %s: invalid challenge_length, range 5-%d, "
                         "using default of 6",
                  __func__, OTP_MAX_CHALLENGE_LEN);
  }

  /* Enforce a single "%" sequence, which must be "%s" */
  p = strchr(opt->chal_prompt, '%');
  if ((p == NULL) || (p != strrchr(opt->chal_prompt, '%')) ||
      strncmp(p,"%s",2)) {
    free(opt->chal_prompt);
    opt->chal_prompt = strdup(OTP_CHALLENGE_PROMPT);
    (void) radlog(L_ERR, "rlm_otp: %s: invalid challenge_prompt, "
                         "using default of \"%s\"",
                  __func__, OTP_CHALLENGE_PROMPT);
  }

  if (!opt->allow_sync && !opt->allow_async) {
    (void) radlog(L_ERR, "rlm_otp: %s: at least one of "
                         "{allow_async, allow_sync} must be set",
                  __func__);
    free(opt);
    return -1;
  }

  if ((opt->mschapv2_mppe_policy > 2) || (opt->mschapv2_mppe_policy < 0)) {
    opt->mschapv2_mppe_policy = 2;
    (void) radlog(L_ERR, "rlm_otp: %s: invalid value for mschapv2_mppe, "
                         "using default of 2",
                  __func__);
  }

  if ((opt->mschapv2_mppe_types > 2) || (opt->mschapv2_mppe_types < 0)) {
    opt->mschapv2_mppe_types = 2;
    (void) radlog(L_ERR, "rlm_otp: %s: invalid value for mschapv2_mppe_bits, "
                         "using default of 2",
                  __func__);
  }

  if ((opt->mschap_mppe_policy > 2) || (opt->mschap_mppe_policy < 0)) {
    opt->mschap_mppe_policy = 2;
    (void) radlog(L_ERR, "rlm_otp: %s: invalid value for mschap_mppe, "
                         "using default of 2",
                  __func__);
  }

  if (opt->mschap_mppe_types != 2) {
    opt->mschap_mppe_types = 2;
    (void) radlog(L_ERR, "rlm_otp: %s: invalid value for mschap_mppe_bits, "
                         "using default of 2",
                  __func__);
  }

  /* set the instance name (for use with authorize()) */
  opt->name = cf_section_name2(conf);
  if (!opt->name)
    opt->name = cf_section_name1(conf);
  if (!opt->name) {
    (void) radlog(L_ERR|L_CONS,
                  "rlm_otp: %s: no instance name (this can't happen)",
                  __func__);
    free(opt);
    return -1;
  }

  *instance = opt;
  return 0;
}


/* Generate a challenge to be presented to the user. */
static int
otp_authorize(void *instance, REQUEST *request)
{
  otp_option_t *inst = (otp_option_t *) instance;

  char challenge[OTP_MAX_CHALLENGE_LEN + 1];	/* +1 for '\0' terminator */
  int auth_type_found;
  otp_pwe_t pwe;

  /* Early exit if Auth-Type != inst->name */
  {
    VALUE_PAIR *vp;

    auth_type_found = 0;
    if ((vp = pairfind(request->config_items, PW_AUTHTYPE)) != NULL) {
      auth_type_found = 1;
      if (strcmp(vp->strvalue, inst->name))
        return RLM_MODULE_NOOP;
    }
  }

  /* The State attribute will be present if this is a response. */
  if (pairfind(request->packet->vps, PW_STATE) != NULL) {
    DEBUG("rlm_otp: autz: Found response to Access-Challenge");
    return RLM_MODULE_OK;
  }

  /* User-Name attribute required. */
  if (!request->username) {
    (void) radlog(L_AUTH, "rlm_otp: %s: Attribute \"User-Name\" required "
                          "for authentication.",
                  __func__);
    return RLM_MODULE_INVALID;
  }

  if ((pwe = otp_pwe_present(request)) == 0) {
    (void) radlog(L_AUTH, "rlm_otp: %s: Attribute \"User-Password\" "
                          "or equivalent required for authentication.",
                  __func__);
    return RLM_MODULE_INVALID;
  }

  /*
   * We used to check for special "challenge" and "resync" passcodes
   * here, but these are complicated to explain and application is
   * limited.  More importantly, since we've removed all actual OTP
   * code (now we ask otpd), it's awkward for us to support them.
   * Should the need arise to reinstate these options, the most likely
   * choice is to duplicate some otpd code here.
   */

  if (inst->allow_sync && !inst->allow_async) {
    /* This is the token sync response. */
    if (!auth_type_found)
      pairadd(&request->config_items,
              pairmake("Auth-Type", inst->name, T_OP_EQ));
    return RLM_MODULE_OK;
  }

  /* Generate a random challenge. */
  otp_async_challenge(challenge, inst->challenge_len);

  /*
   * Create the State attribute, which will be returned to us along with
   * the response.  We will need this to verify the response.  It must
   * be hmac protected to prevent insertion of arbitrary State by an
   * inside attacker.  If we won't actually use the State (server config
   * doesn't allow async), we just use a trivial State.  We always create
   * at least a trivial State, so otp_authorize() can quickly pass on to
   * otp_authenticate().
   */
  {
    int32_t now = htonl(time(NULL));	/* low-order 32 bits on LP64 */
    char state[OTP_MAX_RADSTATE_LEN];

    if (otp_gen_state(state, NULL, challenge, inst->challenge_len, 0,
                      now, hmac_key) != 0) {
      (void) radlog(L_ERR, "rlm_otp: %s: failed to generate state", __func__);
      return RLM_MODULE_FAIL;
    }
    pairadd(&request->reply->vps, pairmake("State", state, T_OP_EQ));
  }

  /* Add the challenge to the reply. */
  {
    char *u_challenge;	/* challenge with addt'l presentation text */

    u_challenge = rad_malloc(strlen(inst->chal_prompt) +
                             OTP_MAX_CHALLENGE_LEN + 1);
    (void) sprintf(u_challenge, inst->chal_prompt, challenge);
    pairadd(&request->reply->vps,
            pairmake("Reply-Message", u_challenge, T_OP_EQ));
    free(u_challenge);
  }

  /*
   * Mark the packet as an Access-Challenge packet.
   * The server will take care of sending it to the user.
   */
  request->reply->code = PW_ACCESS_CHALLENGE;
  DEBUG("rlm_otp: Sending Access-Challenge.");

  if (!auth_type_found)
    pairadd(&request->config_items, pairmake("Auth-Type", inst->name, T_OP_EQ));
  return RLM_MODULE_HANDLED;
}


/* Verify the response entered by the user. */
static int
otp_authenticate(void *instance, REQUEST *request)
{
  otp_option_t *inst = (otp_option_t *) instance;

  char *username;
  int rc;
  otp_pwe_t pwe;
  VALUE_PAIR *vp;
  unsigned char challenge[OTP_MAX_CHALLENGE_LEN];	/* cf. authorize() */
  char passcode[OTP_MAX_PASSCODE_LEN + 1];

  challenge[0] = '\0';	/* initialize for otp_pw_valid() */

  /* User-Name attribute required. */
  if (!request->username) {
    (void) radlog(L_AUTH, "rlm_otp: %s: Attribute \"User-Name\" required "
                          "for authentication.",
                  __func__);
    return RLM_MODULE_INVALID;
  }
  username = request->username->strvalue;

  if ((pwe = otp_pwe_present(request)) == 0) {
    (void) radlog(L_AUTH, "rlm_otp: %s: Attribute \"User-Password\" "
                          "or equivalent required for authentication.",
                  __func__);
    return RLM_MODULE_INVALID;
  }

  /* Add a message to the auth log. */
  pairadd(&request->packet->vps, pairmake("Module-Failure-Message",
                                          "rlm_otp", T_OP_EQ));
  pairadd(&request->packet->vps, pairmake("Module-Success-Message",
                                          "rlm_otp", T_OP_EQ));

  /* Retrieve the challenge (from State attribute). */
  if ((vp = pairfind(request->packet->vps, PW_STATE)) != NULL) {
    unsigned char	state[OTP_MAX_RADSTATE_LEN];
    unsigned char	raw_state[OTP_MAX_RADSTATE_LEN];
    unsigned char	rad_state[OTP_MAX_RADSTATE_LEN];
    int32_t		then;		/* state timestamp       */
    int			e_length;	/* expected State length */

<<<<<<< HEAD
    if ((vp = pairfind(request->packet->vps, PW_STATE)) != NULL) {
      /* set expected State length */
      if (inst->allow_async)
        e_length = inst->chal_len * 2 + 8 + 8 + 32; /* see otp_gen_state() */
      else
        e_length = 1;

      if (vp->length != e_length) {
        otp_log(OTP_LOG_AUTH, "%s: %s: bad state for [%s]: length",
                log_prefix, __func__, username);
        return RLM_MODULE_INVALID;
      }

      if (inst->allow_async) {
        /*
         * Verify the state.
         */

        rad_state = rad_malloc(e_length + 1);
        raw_state = rad_malloc(e_length / 2);

        /* ASCII decode */
        (void) memcpy(rad_state, vp->strvalue, vp->length);
        rad_state[e_length] = '\0';
        (void) otp_keystring2keyblock(rad_state, raw_state);
        free(rad_state);
        
        /* extract data from State */
        (void) memcpy(challenge, raw_state, inst->chal_len);
        (void) memcpy(&sflags, raw_state + inst->chal_len, 4);
        (void) memcpy(&then, raw_state + inst->chal_len + 4, 4);
        free(raw_state);

        /* generate new state from returned input data */
        if (otp_gen_state(NULL, &state, challenge, inst->chal_len,
                          sflags, then, hmac_key) != 0) {
          otp_log(OTP_LOG_ERR, "%s: %s: failed to generate state",
                  log_prefix, __func__);
          return RLM_MODULE_FAIL;
        }
        /* compare generated state against returned state to verify hmac */
        if (memcmp(state, vp->strvalue, vp->length)) {
          otp_log(OTP_LOG_AUTH, "%s: %s: bad state for [%s]: hmac",
                  log_prefix, __func__, username);
          free(state);
          return RLM_MODULE_REJECT;
        }
        free(state);

        /* State is valid, but check expiry. */
        then = ntohl(then);
        if (time(NULL) - then > inst->chal_delay) {
          otp_log(OTP_LOG_AUTH, "%s: %s: bad state for [%s]: expired",
                  log_prefix, __func__, username);
          return RLM_MODULE_REJECT;
        }
        resync = ntohl(sflags) & 1;
      } /* if (State should have been protected) */
    } /* if (State present) */
  } /* code block */
=======
    /* set expected State length */
    e_length = inst->challenge_len * 2 + 8 + 8 + 32; /* see otp_gen_state() */

    if (vp->length != e_length) {
      (void) radlog(L_AUTH, "rlm_otp: %s: bad state for [%s]: length",
                    __func__, username);
      return RLM_MODULE_INVALID;
    }

    /*
     * Verify the state.
     */

    /* ASCII decode; this is why OTP_MAX_RADSTATE_LEN has +1 */
    (void) memcpy(rad_state, vp->vp_strvalue, vp->length);
    rad_state[e_length] = '\0';
    if (otp_a2x(rad_state, raw_state) == -1) {
      (void) radlog(L_AUTH, "rlm_otp: %s: bad state for [%s]: not hex",
                    __func__, username);
      return RLM_MODULE_INVALID;
    }

    /* extract data from State */
    (void) memcpy(challenge, raw_state, inst->challenge_len);
    /* skip flag data */
    (void) memcpy(&then, raw_state + inst->challenge_len + 4, 4);

    /* generate new state from returned input data */
    if (otp_gen_state(NULL, state, challenge, inst->challenge_len, 0,
                      then, hmac_key) != 0) {
      (void) radlog(L_ERR, "rlm_otp: %s: failed to generate state",
                    __func__);
      return RLM_MODULE_FAIL;
    }
    /* compare generated state against returned state to verify hmac */
    if (memcmp(state, vp->vp_strvalue, vp->length)) {
      (void) radlog(L_AUTH, "rlm_otp: %s: bad state for [%s]: hmac",
                    __func__, username);
      return RLM_MODULE_REJECT;
    }

    /* State is valid, but check expiry. */
    then = ntohl(then);
    if (time(NULL) - then > inst->challenge_delay) {
      (void) radlog(L_AUTH, "rlm_otp: %s: bad state for [%s]: expired",
                    __func__, username);
      return RLM_MODULE_REJECT;
    }
  } /* if (State present) */
>>>>>>> e7e99e5f

  /* do it */
  rc = otp_pw_valid(request, pwe, challenge, inst, passcode);

  /* Add MPPE data as needed. */
  if (rc == RLM_MODULE_OK)
    otp_mppe(request, pwe, inst, passcode);

  return rc;
}


/* per-instance destruction */
static int
otp_detach(void *instance)
{
  otp_option_t *inst = (otp_option_t *) instance;

  free(inst->otpd_rp);
  free(inst->chal_prompt);
  free(instance);
  /*
   * Only the main thread instantiates and detaches instances,
   * so this does not need mutex protection.
   */
  if (--ninstance == 0)
    (void) memset(hmac_key, 0, sizeof(hmac_key));

  return 0;
}


/*
 *	If the module needs to temporarily modify it's instantiation
 *	data, the type should be changed to RLM_TYPE_THREAD_UNSAFE.
 *	The server will then take care of ensuring that the module
 *	is single-threaded.
 */
module_t rlm_otp = {
  "otp",
  RLM_TYPE_THREAD_SAFE,		/* type */
  NULL,				/* initialization */
  otp_instantiate,		/* instantiation */
  {
    otp_authenticate,		/* authentication */
    otp_authorize,		/* authorization */
    NULL,			/* preaccounting */
    NULL,			/* accounting */
    NULL,			/* checksimul */
    NULL,			/* pre-proxy */
    NULL,			/* post-proxy */
    NULL			/* post-auth */
  },
  otp_detach,			/* detach */
  NULL,				/* destroy */
};<|MERGE_RESOLUTION|>--- conflicted
+++ resolved
@@ -13,7 +13,7 @@
  *
  *   You should have received a copy of the GNU General Public License
  *   along with this program; if not, write to the Free Software
- *   Foundation, Inc., 59 Temple Place, Suite 330, Boston, MA  02111-1307  USA
+ *   Foundation, Inc., 51 Franklin St, Fifth Floor, Boston, MA 02110-1301, USA
  *
  * Copyright 2000,2001,2002  The FreeRADIUS server project
  * Copyright 2001,2002  Google, Inc.
@@ -22,9 +22,9 @@
 
 static const char rcsid[] = "$Id$";
 
-#include <freeradius-devel/autoconf.h>
-#include <freeradius-devel/radiusd.h>
-#include <freeradius-devel/modules.h>
+#include <autoconf.h>
+#include <radiusd.h>
+#include <modules.h>
 
 #include "extern.h"
 #include "otp.h"
@@ -36,16 +36,6 @@
 #include <time.h>
 #include <netinet/in.h>	/* htonl(), ntohl() */
 
-<<<<<<< HEAD
-#include "otp.h"
-#ifdef FREERADIUS
-#include <modules.h>
-#endif
-
-static const char rcsid[] = "$Id$";
-
-=======
->>>>>>> e7e99e5f
 /* Global data */
 static unsigned char hmac_key[16];	/* to protect State attribute  */
 static int ninstance = 0;		/* #instances, for global init */
@@ -338,68 +328,6 @@
     int32_t		then;		/* state timestamp       */
     int			e_length;	/* expected State length */
 
-<<<<<<< HEAD
-    if ((vp = pairfind(request->packet->vps, PW_STATE)) != NULL) {
-      /* set expected State length */
-      if (inst->allow_async)
-        e_length = inst->chal_len * 2 + 8 + 8 + 32; /* see otp_gen_state() */
-      else
-        e_length = 1;
-
-      if (vp->length != e_length) {
-        otp_log(OTP_LOG_AUTH, "%s: %s: bad state for [%s]: length",
-                log_prefix, __func__, username);
-        return RLM_MODULE_INVALID;
-      }
-
-      if (inst->allow_async) {
-        /*
-         * Verify the state.
-         */
-
-        rad_state = rad_malloc(e_length + 1);
-        raw_state = rad_malloc(e_length / 2);
-
-        /* ASCII decode */
-        (void) memcpy(rad_state, vp->strvalue, vp->length);
-        rad_state[e_length] = '\0';
-        (void) otp_keystring2keyblock(rad_state, raw_state);
-        free(rad_state);
-        
-        /* extract data from State */
-        (void) memcpy(challenge, raw_state, inst->chal_len);
-        (void) memcpy(&sflags, raw_state + inst->chal_len, 4);
-        (void) memcpy(&then, raw_state + inst->chal_len + 4, 4);
-        free(raw_state);
-
-        /* generate new state from returned input data */
-        if (otp_gen_state(NULL, &state, challenge, inst->chal_len,
-                          sflags, then, hmac_key) != 0) {
-          otp_log(OTP_LOG_ERR, "%s: %s: failed to generate state",
-                  log_prefix, __func__);
-          return RLM_MODULE_FAIL;
-        }
-        /* compare generated state against returned state to verify hmac */
-        if (memcmp(state, vp->strvalue, vp->length)) {
-          otp_log(OTP_LOG_AUTH, "%s: %s: bad state for [%s]: hmac",
-                  log_prefix, __func__, username);
-          free(state);
-          return RLM_MODULE_REJECT;
-        }
-        free(state);
-
-        /* State is valid, but check expiry. */
-        then = ntohl(then);
-        if (time(NULL) - then > inst->chal_delay) {
-          otp_log(OTP_LOG_AUTH, "%s: %s: bad state for [%s]: expired",
-                  log_prefix, __func__, username);
-          return RLM_MODULE_REJECT;
-        }
-        resync = ntohl(sflags) & 1;
-      } /* if (State should have been protected) */
-    } /* if (State present) */
-  } /* code block */
-=======
     /* set expected State length */
     e_length = inst->challenge_len * 2 + 8 + 8 + 32; /* see otp_gen_state() */
 
@@ -414,7 +342,7 @@
      */
 
     /* ASCII decode; this is why OTP_MAX_RADSTATE_LEN has +1 */
-    (void) memcpy(rad_state, vp->vp_strvalue, vp->length);
+    (void) memcpy(rad_state, vp->strvalue, vp->length);
     rad_state[e_length] = '\0';
     if (otp_a2x(rad_state, raw_state) == -1) {
       (void) radlog(L_AUTH, "rlm_otp: %s: bad state for [%s]: not hex",
@@ -435,7 +363,7 @@
       return RLM_MODULE_FAIL;
     }
     /* compare generated state against returned state to verify hmac */
-    if (memcmp(state, vp->vp_strvalue, vp->length)) {
+    if (memcmp(state, vp->strvalue, vp->length)) {
       (void) radlog(L_AUTH, "rlm_otp: %s: bad state for [%s]: hmac",
                     __func__, username);
       return RLM_MODULE_REJECT;
@@ -449,7 +377,6 @@
       return RLM_MODULE_REJECT;
     }
   } /* if (State present) */
->>>>>>> e7e99e5f
 
   /* do it */
   rc = otp_pw_valid(request, pwe, challenge, inst, passcode);
@@ -491,7 +418,7 @@
 module_t rlm_otp = {
   "otp",
   RLM_TYPE_THREAD_SAFE,		/* type */
-  NULL,				/* initialization */
+  NULL,
   otp_instantiate,		/* instantiation */
   {
     otp_authenticate,		/* authentication */
@@ -504,5 +431,5 @@
     NULL			/* post-auth */
   },
   otp_detach,			/* detach */
-  NULL,				/* destroy */
+  NULL,
 };